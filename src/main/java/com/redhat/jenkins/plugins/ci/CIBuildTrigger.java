--- conflicted
+++ resolved
@@ -129,23 +129,17 @@
                 stopTriggerThread();
 	            JMSMessagingProvider provider = GlobalCIConfiguration.get()
 			            .getProvider(providerName);
-<<<<<<< HEAD
 	            if (provider == null) {
 					log.log(Level.SEVERE, "Failed to locate JMSMessagingProvider with name "
 							+ providerName + ". You must update the job configuration. Trigger not started.");
 					return;
 				}
-                Thread thread = new Thread(new CITriggerThread(provider, job.getFullName(), selector));
-                thread.start();
-                triggerInfo.put(job.getFullName(), thread);
-=======
                 CITriggerThread trigger = new CITriggerThread(provider, job
                         .getFullName(), selector);
                 trigger.setName("CIBuildTrigger-" + job.getFullName() + "-" + provider.getClass().getSimpleName());
 	            trigger.setDaemon(true);
                 trigger.start();
                 triggerInfo.put(job.getFullName(), trigger);
->>>>>>> 8c099678
             } catch (Exception e) {
                 log.log(Level.SEVERE, "Unhandled exception in trigger start.", e);
             }
