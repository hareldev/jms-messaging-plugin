--- conflicted
+++ resolved
@@ -2,11 +2,6 @@
 
 import com.redhat.jenkins.plugins.ci.threads.CITriggerThread;
 import hudson.Extension;
-<<<<<<< HEAD
-import hudson.model.AbstractProject;
-=======
-import hudson.model.BuildableItem;
->>>>>>> c15b9966
 import hudson.model.Item;
 import hudson.model.Job;
 import hudson.model.listeners.ItemListener;
@@ -48,7 +43,7 @@
         CIBuildTrigger cibt = CIBuildTrigger.findTrigger(item.getFullName());
         if (cibt != null) {
             if (item instanceof ParameterizedJobMixIn.ParameterizedJob) {
-                ParameterizedJobMixIn.ParameterizedJob project = (ParameterizedJobMixIn.ParameterizedJob) item;
+                ParameterizedJobMixIn.ParameterizedJob<?, ?> project = (ParameterizedJobMixIn.ParameterizedJob<?, ?>) item;
                 List<CITriggerThread> triggerThreads = CIBuildTrigger.locks.get(item.getFullName());
                 if (triggerThreads != null && triggerThreads.size() > 0) {
                     log.info("Getting trigger threads.");
@@ -63,7 +58,7 @@
                         // Job may have been enabled. Let's start the trigger thread.
                         log.info("Job " + item.getFullName() + " may have been previously been disabled." +
                                 " Attempting to start trigger thread(s)...");
-                        cibt.start((Job) item, false);
+                        cibt.start((Job<?, ?>) item, false);
                     }
                 }
             }
